use anyhow::{anyhow, Result};
use clap::{Arg, Command};
use std::collections::HashMap;
use std::path::{Path, PathBuf};

<<<<<<< HEAD
use voicevox_cli::client::{get_input_text, list_speakers_daemon, DaemonClient};
=======
use voicevox_cli::client::{
    ensure_models_available, get_input_text, list_speakers_daemon, play_audio_from_memory,
    DaemonClient,
};
>>>>>>> 85991ca7
use voicevox_cli::core::{CoreSynthesis, VoicevoxCore};
use voicevox_cli::ipc::OwnedSynthesizeOptions;
use voicevox_cli::paths::get_socket_path;
use voicevox_cli::voice::{resolve_voice_dynamic, scan_available_models};

fn resolve_voice_from_args(matches: &clap::ArgMatches) -> Result<(u32, String)> {
    matches
        .get_one::<u32>("speaker-id")
        .map(|&id| (id, format!("Style ID {id}")))
        .or_else(|| {
            matches
                .get_one::<u32>("model")
                .map(|&id| (id, format!("Model {id} (Default Style)")))
        })
        .map(Ok)
        .or_else(|| {
            matches
                .get_one::<String>("voice")
                .map(|voice_name| resolve_voice_dynamic(voice_name))
        })
        .unwrap_or_else(|| Ok((3, "Default (Zundamon Normal)".to_string())))
}

async fn try_daemon_with_retry(
    text: &str,
    style_id: u32,
    options: OwnedSynthesizeOptions,
    output_file: Option<&String>,
    quiet: bool,
    _socket_path: &Path,
) -> Result<()> {
    if voicevox_cli::paths::find_models_dir().is_err() {
<<<<<<< HEAD
        return Err(voicevox_cli::daemon::DaemonError::NoModelsAvailable.into());
    }

    match DaemonClient::new_with_auto_start().await {
        Ok(mut client) => match client.synthesize(text, style_id, options).await {
            Ok(wav_data) => {
                if let Some(output_file) = output_file {
                    std::fs::write(output_file, &wav_data)?;
                }

                if !quiet && output_file.is_none() {
                    if let Err(e) = voicevox_cli::client::audio::play_audio_from_memory(&wav_data) {
                        eprintln!("Error: Audio playback failed: {e}");
                        return Err(e);
                    }
                }

                Ok(())
            }
            Err(e) => Err(e),
        },
        Err(e) => {
            if !quiet {
                match e.downcast_ref::<voicevox_cli::daemon::DaemonError>() {
                    Some(voicevox_cli::daemon::DaemonError::NoModelsAvailable) => {}
                    _ => {
                        eprintln!("Failed to connect to daemon: {}", e);
                    }
                }
            }
=======
        if !quiet {
            println!("🎭 Voice models not found. Setting up VOICEVOX...");
        }
        ensure_models_available().await?;
    }

    match DaemonClient::new_with_auto_start().await {
        Ok(mut client) => {
            let wav_data = client.synthesize(text, style_id, options).await?;

            if let Some(output_file) = output_file {
                std::fs::write(output_file, &wav_data)?;
            }

            if !quiet && output_file.is_none() {
                if let Err(e) = play_audio_from_memory(&wav_data) {
                    eprintln!("Error: Audio playback failed: {e}");
                    return Err(e);
                }
            }

            Ok(())
        }
        Err(e) => {
            if !quiet {
                eprintln!("Failed to connect to daemon: {}", e);
            }
>>>>>>> 85991ca7
            Err(e)
        }
    }
}

<<<<<<< HEAD
=======
async fn standalone_mode(
    text: &str,
    style_id: u32,
    output_file: Option<&String>,
    quiet: bool,
) -> Result<()> {
    if voicevox_cli::paths::find_models_dir().is_err() {
        if !quiet {
            println!("🎭 Voice models not found. Setting up VOICEVOX...");
        }
        ensure_models_available().await?;
    }

    let core = VoicevoxCore::new()?;
    let model_id = voicevox_cli::voice::get_model_for_voice_id(style_id)
        .ok_or_else(|| anyhow!("No model found for style ID {style_id}"))?;
    core.load_specific_model(&model_id.to_string())?;

    let wav_data = core.synthesize(text, style_id)?;

    match output_file {
        Some(file_path) => std::fs::write(file_path, &wav_data)?,
        None if !quiet => play_audio_from_memory(&wav_data).map_err(|e| {
            eprintln!("Error: Audio playback failed: {e}");
            e
        })?,
        _ => {}
    }

    Ok(())
}

>>>>>>> 85991ca7
#[tokio::main]
async fn main() -> Result<()> {
    let app = Command::new("voicevox-say")
        .version(env!("CARGO_PKG_VERSION"))
        .about("VOICEVOX Say - Convert text to audible speech using VOICEVOX")
        .arg(
            Arg::new("text")
                .help("Specify the text to speak on the command line")
                .index(1)
                .required(false),
        )
        .arg(
            Arg::new("voice")
                .help("Specify the voice to be used. Use '?' to list all available voices")
                .long("voice")
                .short('v')
                .value_name("VOICE"),
        )
        .arg(
            Arg::new("rate")
                .help("Speech rate multiplier (0.5-2.0, default: 1.0)")
                .long("rate")
                .short('r')
                .value_name("RATE")
                .value_parser(clap::value_parser!(f32))
                .default_value("1.0"),
        )
        .arg(
            Arg::new("output-file")
                .help("Specify the path for an audio file to be written")
                .long("output-file")
                .short('o')
                .value_name("FILE"),
        )
        .arg(
            Arg::new("input-file")
                .help("Specify a file to be spoken. Use '-' for stdin")
                .long("input-file")
                .short('f')
                .value_name("FILE"),
        )
        .arg(
            Arg::new("quiet")
                .help("Don't play audio, only save to file")
                .long("quiet")
                .short('q')
                .action(clap::ArgAction::SetTrue),
        )
        .arg(
            Arg::new("list-speakers")
                .help("List all available speakers and styles")
                .long("list-speakers")
                .action(clap::ArgAction::SetTrue),
        )
        .arg(
            Arg::new("speaker-id")
                .help("Directly specify speaker style ID (advanced users)")
                .long("speaker-id")
                .value_name("ID")
                .value_parser(clap::value_parser!(u32))
                .conflicts_with_all(["voice", "model"]),
        )
        .arg(
            Arg::new("model")
                .help("Specify voice model by file number (e.g., --model 3 for 3.vvm)")
                .long("model")
                .short('m')
                .value_name("MODEL_ID")
                .value_parser(clap::value_parser!(u32))
                .conflicts_with_all(["voice", "speaker-id"]),
        )
        .arg(
            Arg::new("list-models")
                .help("List all available voice models and exit")
                .long("list-models")
                .action(clap::ArgAction::SetTrue),
        )
        .arg(
            Arg::new("status")
                .help("Show installation status of voice models and dictionary")
                .long("status")
                .action(clap::ArgAction::SetTrue),
        )
        .arg(
            Arg::new("socket-path")
                .help("Specify custom Unix socket path")
                .long("socket-path")
                .short('S')
                .value_name("PATH"),
        );

    let matches = app.get_matches();

    if let Some(voice_name) = matches.get_one::<String>("voice") {
        if voice_name == "?" {
            resolve_voice_dynamic("?")?;
        }
    }

    if matches.get_flag("list-models") {
        let models = scan_available_models().unwrap_or_else(|e| {
            eprintln!("Error scanning models: {e}");
            std::process::exit(1);
        });

        if models.is_empty() {
            return Err(voicevox_cli::daemon::DaemonError::NoModelsAvailable.into());
        }

        println!("Available voice models:");
        for model in &models {
            println!("  Model {} ({})", model.model_id, model.file_path.display());
            println!(
                "    Usage: --model {} or --speaker-id <STYLE_ID>",
                model.model_id
            );
        }

        println!("\nTips:");
        println!("  - Use --model N to load model N.vvm");
        println!("  - Use --speaker-id for direct style ID specification");
        println!("  - Use --list-speakers for detailed speaker information");

        return Ok(());
    }

    if matches.get_flag("status") {
        use voicevox_cli::paths::check_all_components;

        let components = check_all_components();
        let errors: Vec<_> = components
            .iter()
            .filter_map(|c| c.status.as_ref().err())
            .collect();
        println!("VOICEVOX CLI Installation Status");
        println!("=====================================");
        println!("Application: v{}", env!("CARGO_PKG_VERSION"));

<<<<<<< HEAD
        for component in &components {
            match &component.status {
                Ok(msg) => println!("{}: [OK] {}", component.name, msg),
                Err(e) => println!("{}: [ERROR] {}", component.name, e),
            }
            for detail in &component.details {
                println!("{}", detail);
=======
        match scan_available_models() {
            Ok(current_models) => {
                println!("Voice Models: {} files installed", current_models.len());
                for model in &current_models {
                    let model_info = match std::fs::metadata(&model.file_path) {
                        Ok(metadata) => {
                            let size_kb = metadata.len() / 1024;
                            let filename = model
                                .file_path
                                .file_name()
                                .unwrap_or_default()
                                .to_string_lossy();
                            format!("  Model {}: {filename} ({size_kb} KB)", model.model_id)
                        }
                        Err(_) => {
                            format!("  Model {} ({})", model.model_id, model.file_path.display())
                        }
                    };
                    println!("{model_info}");
                }

                use voicevox_cli::paths::find_openjtalk_dict;
                match find_openjtalk_dict() {
                    Ok(dict_path) => {
                        println!("Dictionary: {} ✅", dict_path.display());
                    }
                    Err(_) => {
                        println!("Dictionary: Not found ❌");
                        println!("  Install with: voicevox-setup-models");
                    }
                }
            }
            Err(e) => {
                eprintln!("Error scanning models: {e}");
>>>>>>> 85991ca7
            }
        }

        if !errors.is_empty() {
            println!("\n[!] Some components are missing. Run 'voicevox-setup' to install them.");
            return Err(anyhow!("Installation incomplete"));
        } else {
            println!("\n[✓] All components are properly installed.");
        }

        return Ok(());
    }

    if matches.get_flag("list-speakers") {
        let socket_path = matches
            .get_one::<String>("socket-path")
            .map(PathBuf::from)
            .unwrap_or_else(get_socket_path);

        if list_speakers_daemon(&socket_path).await.is_ok() {
            return Ok(());
        }

        let models = scan_available_models()?;
        if models.is_empty() {
            return Err(voicevox_cli::daemon::DaemonError::NoModelsAvailable.into());
        }

        let core = VoicevoxCore::new()?;

<<<<<<< HEAD
=======
        let models = scan_available_models()?;
>>>>>>> 85991ca7
        for model in &models {
            if let Err(e) = core.load_specific_model(&model.model_id.to_string()) {
                println!("Warning: Failed to load model {}: {e}", model.model_id);
            }
        }

        println!("All available speakers and styles from loaded models:");
        let speakers = core.get_speakers()?;

        println!("Building style-to-model mapping...");
        let style_to_model: HashMap<u32, u32> = speakers
            .iter()
            .flat_map(|s| s.styles.iter().map(|style| (style.id, style.id)))
            .collect();

        for speaker in &speakers {
            println!("  {}", speaker.name);
            for style in &speaker.styles {
                let model_id = style_to_model.get(&style.id).copied().unwrap_or(style.id);
                println!(
                    "    {} (Model: {model_id}, Style ID: {})",
                    style.name, style.id
                );
                if let Some(style_type) = &style.style_type {
                    println!("        Type: {style_type}");
                }
            }
            println!();
        }
        return Ok(());
    }

    let text = get_input_text(&matches)?;
    if text.trim().is_empty() {
        return Err(anyhow!(
            "No text provided. Use command line argument, -f file, or pipe text to stdin."
        ));
    }

    let (style_id, _voice_description) = resolve_voice_from_args(&matches)?;

    let rate = *matches.get_one::<f32>("rate").unwrap_or(&1.0);
    let quiet = matches.get_flag("quiet");
    let output_file = matches.get_one::<String>("output-file");

    if !(0.5..=2.0).contains(&rate) {
        return Err(anyhow!("Rate must be between 0.5 and 2.0, got: {rate}"));
    }

    let options = OwnedSynthesizeOptions { rate };

<<<<<<< HEAD
    let socket_path = matches
        .get_one::<String>("socket-path")
        .map(PathBuf::from)
        .unwrap_or_else(get_socket_path);
=======
    if !force_standalone {
        let socket_path = matches
            .get_one::<String>("socket-path")
            .map(PathBuf::from)
            .unwrap_or_else(get_socket_path);

        if try_daemon_with_retry(
            &text,
            style_id,
            options.clone(),
            output_file,
            quiet,
            &socket_path,
        )
        .await
        .is_ok()
        {
            return Ok(());
        }

        if !quiet {
            println!("🔄 Daemon unavailable, using standalone mode...");
        }
    }
>>>>>>> 85991ca7

    try_daemon_with_retry(&text, style_id, options, output_file, quiet, &socket_path).await
}<|MERGE_RESOLUTION|>--- conflicted
+++ resolved
@@ -3,14 +3,10 @@
 use std::collections::HashMap;
 use std::path::{Path, PathBuf};
 
-<<<<<<< HEAD
-use voicevox_cli::client::{get_input_text, list_speakers_daemon, DaemonClient};
-=======
 use voicevox_cli::client::{
     ensure_models_available, get_input_text, list_speakers_daemon, play_audio_from_memory,
     DaemonClient,
 };
->>>>>>> 85991ca7
 use voicevox_cli::core::{CoreSynthesis, VoicevoxCore};
 use voicevox_cli::ipc::OwnedSynthesizeOptions;
 use voicevox_cli::paths::get_socket_path;
@@ -43,38 +39,6 @@
     _socket_path: &Path,
 ) -> Result<()> {
     if voicevox_cli::paths::find_models_dir().is_err() {
-<<<<<<< HEAD
-        return Err(voicevox_cli::daemon::DaemonError::NoModelsAvailable.into());
-    }
-
-    match DaemonClient::new_with_auto_start().await {
-        Ok(mut client) => match client.synthesize(text, style_id, options).await {
-            Ok(wav_data) => {
-                if let Some(output_file) = output_file {
-                    std::fs::write(output_file, &wav_data)?;
-                }
-
-                if !quiet && output_file.is_none() {
-                    if let Err(e) = voicevox_cli::client::audio::play_audio_from_memory(&wav_data) {
-                        eprintln!("Error: Audio playback failed: {e}");
-                        return Err(e);
-                    }
-                }
-
-                Ok(())
-            }
-            Err(e) => Err(e),
-        },
-        Err(e) => {
-            if !quiet {
-                match e.downcast_ref::<voicevox_cli::daemon::DaemonError>() {
-                    Some(voicevox_cli::daemon::DaemonError::NoModelsAvailable) => {}
-                    _ => {
-                        eprintln!("Failed to connect to daemon: {}", e);
-                    }
-                }
-            }
-=======
         if !quiet {
             println!("🎭 Voice models not found. Setting up VOICEVOX...");
         }
@@ -102,14 +66,11 @@
             if !quiet {
                 eprintln!("Failed to connect to daemon: {}", e);
             }
->>>>>>> 85991ca7
             Err(e)
         }
     }
 }
 
-<<<<<<< HEAD
-=======
 async fn standalone_mode(
     text: &str,
     style_id: u32,
@@ -142,7 +103,6 @@
     Ok(())
 }
 
->>>>>>> 85991ca7
 #[tokio::main]
 async fn main() -> Result<()> {
     let app = Command::new("voicevox-say")
@@ -227,6 +187,12 @@
                 .action(clap::ArgAction::SetTrue),
         )
         .arg(
+            Arg::new("standalone")
+                .help("Force standalone mode (don't use daemon)")
+                .long("standalone")
+                .action(clap::ArgAction::SetTrue),
+        )
+        .arg(
             Arg::new("socket-path")
                 .help("Specify custom Unix socket path")
                 .long("socket-path")
@@ -243,13 +209,15 @@
     }
 
     if matches.get_flag("list-models") {
+        println!("Scanning for available voice models...");
         let models = scan_available_models().unwrap_or_else(|e| {
             eprintln!("Error scanning models: {e}");
             std::process::exit(1);
         });
 
         if models.is_empty() {
-            return Err(voicevox_cli::daemon::DaemonError::NoModelsAvailable.into());
+            println!("No voice models found. Please start voicevox-daemon to download voice models automatically.");
+            return Ok(());
         }
 
         println!("Available voice models:");
@@ -270,26 +238,11 @@
     }
 
     if matches.get_flag("status") {
-        use voicevox_cli::paths::check_all_components;
-
-        let components = check_all_components();
-        let errors: Vec<_> = components
-            .iter()
-            .filter_map(|c| c.status.as_ref().err())
-            .collect();
         println!("VOICEVOX CLI Installation Status");
         println!("=====================================");
+
         println!("Application: v{}", env!("CARGO_PKG_VERSION"));
 
-<<<<<<< HEAD
-        for component in &components {
-            match &component.status {
-                Ok(msg) => println!("{}: [OK] {}", component.name, msg),
-                Err(e) => println!("{}: [ERROR] {}", component.name, e),
-            }
-            for detail in &component.details {
-                println!("{}", detail);
-=======
         match scan_available_models() {
             Ok(current_models) => {
                 println!("Voice Models: {} files installed", current_models.len());
@@ -324,17 +277,8 @@
             }
             Err(e) => {
                 eprintln!("Error scanning models: {e}");
->>>>>>> 85991ca7
-            }
-        }
-
-        if !errors.is_empty() {
-            println!("\n[!] Some components are missing. Run 'voicevox-setup' to install them.");
-            return Err(anyhow!("Installation incomplete"));
-        } else {
-            println!("\n[✓] All components are properly installed.");
-        }
-
+            }
+        }
         return Ok(());
     }
 
@@ -344,21 +288,14 @@
             .map(PathBuf::from)
             .unwrap_or_else(get_socket_path);
 
-        if list_speakers_daemon(&socket_path).await.is_ok() {
+        if !matches.get_flag("standalone") && list_speakers_daemon(&socket_path).await.is_ok() {
             return Ok(());
         }
 
+        println!("Initializing VOICEVOX Core...");
+        let core = VoicevoxCore::new()?;
+
         let models = scan_available_models()?;
-        if models.is_empty() {
-            return Err(voicevox_cli::daemon::DaemonError::NoModelsAvailable.into());
-        }
-
-        let core = VoicevoxCore::new()?;
-
-<<<<<<< HEAD
-=======
-        let models = scan_available_models()?;
->>>>>>> 85991ca7
         for model in &models {
             if let Err(e) = core.load_specific_model(&model.model_id.to_string()) {
                 println!("Warning: Failed to load model {}: {e}", model.model_id);
@@ -403,6 +340,7 @@
     let rate = *matches.get_one::<f32>("rate").unwrap_or(&1.0);
     let quiet = matches.get_flag("quiet");
     let output_file = matches.get_one::<String>("output-file");
+    let force_standalone = matches.get_flag("standalone");
 
     if !(0.5..=2.0).contains(&rate) {
         return Err(anyhow!("Rate must be between 0.5 and 2.0, got: {rate}"));
@@ -410,12 +348,6 @@
 
     let options = OwnedSynthesizeOptions { rate };
 
-<<<<<<< HEAD
-    let socket_path = matches
-        .get_one::<String>("socket-path")
-        .map(PathBuf::from)
-        .unwrap_or_else(get_socket_path);
-=======
     if !force_standalone {
         let socket_path = matches
             .get_one::<String>("socket-path")
@@ -440,7 +372,6 @@
             println!("🔄 Daemon unavailable, using standalone mode...");
         }
     }
->>>>>>> 85991ca7
-
-    try_daemon_with_retry(&text, style_id, options, output_file, quiet, &socket_path).await
+
+    standalone_mode(&text, style_id, output_file, quiet).await
 }