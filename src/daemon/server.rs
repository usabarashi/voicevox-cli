--- conflicted
+++ resolved
@@ -27,7 +27,7 @@
         *style_to_model_map.lock().await = mapping;
         let all_speakers = Arc::new(Mutex::new(speakers));
         println!(
-            "  Discovered {} style mappings",
+            "  ✓ Discovered {} style mappings",
             style_to_model_map.lock().await.len()
         );
 
@@ -66,56 +66,6 @@
                 if let Err(e) = self.core.load_specific_model(&model_id.to_string()) {
                     eprintln!("Failed to load model {model_id}: {e}");
                     return OwnedResponse::Error {
-<<<<<<< HEAD
-                        message: Cow::Owned(format!(
-                            "Failed to load model {model_id} for synthesis: {e}"
-                        )),
-                    };
-                }
-
-                let synthesis_result = self.core.synthesize(&text, style_id);
-
-                // Find and unload the actual model file
-                if let Ok(available_models) = crate::voice::scan_available_models() {
-                    if let Some(model_file) =
-                        available_models.iter().find(|m| m.model_id == model_id)
-                    {
-                        let path_str = match model_file.file_path.to_str() {
-                            Some(s) => s,
-                            None => {
-                                eprintln!(
-                                    "  ERROR: Model path contains invalid UTF-8: {:?}",
-                                    model_file.file_path
-                                );
-                                return OwnedResponse::Error {
-                                    message: format!(
-                                        "Model path contains invalid UTF-8: {:?}",
-                                        model_file.file_path
-                                    )
-                                    .into(),
-                                };
-                            }
-                        };
-                        match self.core.unload_voice_model_by_path(path_str) {
-                            Ok(_) => {}
-                            Err(e) => eprintln!("  ERROR: Failed to unload model {model_id}: {e}"),
-                        }
-                    } else {
-                        eprintln!("  ERROR: Model {model_id} not found in available models");
-                    }
-                } else {
-                    eprintln!("  ERROR: Failed to scan available models for unload");
-                }
-
-                match synthesis_result {
-                    Ok(wav_data) => OwnedResponse::SynthesizeResult {
-                        wav_data: Cow::Owned(wav_data),
-                    },
-                    Err(e) => {
-                        eprintln!("Synthesis failed: {e}");
-                        OwnedResponse::Error {
-                            message: Cow::Owned(format!("Synthesis failed: {e}")),
-=======
                         message: format!("Failed to load model {model_id} for synthesis: {e}"),
                     };
                 }
@@ -151,7 +101,6 @@
                         eprintln!("Synthesis failed: {e}");
                         OwnedResponse::Error {
                             message: format!("Synthesis failed: {e}"),
->>>>>>> 85991ca7
                         }
                     }
                 }
