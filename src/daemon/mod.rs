pub mod process;
pub mod server;

use std::io;
use std::path::PathBuf;
use thiserror::Error;

pub use process::{check_and_prevent_duplicate, find_daemon_processes};
pub use server::{handle_client, run_daemon, DaemonState};

#[derive(Error, Debug)]
pub enum DaemonError {
    #[error("Daemon is already running (PID: {pid})")]
    AlreadyRunning { pid: u32 },

    #[error("Socket file exists but is owned by another user: {path}")]
    SocketPermissionDenied { path: PathBuf },

    #[error("Failed to start daemon: {message}")]
    StartupFailed { message: String },

    #[error("Daemon started but is not responding after {attempts} attempts")]
    NotResponding { attempts: u32 },

    #[error("Failed to connect to daemon: {0}")]
    ConnectionFailed(#[from] io::Error),

<<<<<<< HEAD
    #[error("No VOICEVOX models found. Run voicevox-setup to install.")]
=======
    #[error("No VOICEVOX models found. Please download models first using 'voicevox-cli download' or place .vvm files in the models directory.")]
>>>>>>> 85991ca7
    NoModelsAvailable,

    #[error("Failed to find daemon binary")]
    DaemonBinaryNotFound,

    #[error(transparent)]
    Other(#[from] anyhow::Error),
}

/// Result type for daemon operations
pub type DaemonResult<T> = Result<T, DaemonError>;

/// Exit codes for daemon operations
/// These codes are used to communicate specific error conditions
/// between processes without relying on stderr string parsing.
pub mod exit_codes {
    /// Daemon started successfully or was already running and responsive
    pub const SUCCESS: i32 = 0;

    /// General failure
    pub const FAILURE: i32 = 1;

    /// Daemon is already running (another instance exists)
    pub const ALREADY_RUNNING: i32 = 2;

    /// Permission denied (socket file owned by another user)
    pub const PERMISSION_DENIED: i32 = 3;

    /// No models available
    pub const NO_MODELS: i32 = 4;

    /// Daemon binary not found
    pub const BINARY_NOT_FOUND: i32 = 5;
}

/// Daemon startup constants
pub mod startup {
    use std::time::Duration;

    /// Maximum number of connection attempts when starting daemon
    pub const MAX_CONNECT_ATTEMPTS: u32 = 10;

    /// Initial delay between connection attempts (milliseconds)
    pub const INITIAL_RETRY_DELAY_MS: u64 = 100;

    /// Maximum delay between connection attempts (milliseconds)
    pub const MAX_RETRY_DELAY_MS: u64 = 1000;

    /// Initial connection timeout (seconds)
    pub const CONNECT_TIMEOUT_SECS: u64 = 1;

    /// Number of retries when daemon claims to be already running
    pub const ALREADY_RUNNING_RETRIES: u32 = 3;

    /// Get initial retry delay as Duration
    pub fn initial_retry_delay() -> Duration {
        Duration::from_millis(INITIAL_RETRY_DELAY_MS)
    }

    /// Get max retry delay as Duration
    pub fn max_retry_delay() -> Duration {
        Duration::from_millis(MAX_RETRY_DELAY_MS)
    }

    /// Get connection timeout as Duration
    pub fn connect_timeout() -> Duration {
        Duration::from_secs(CONNECT_TIMEOUT_SECS)
    }
}<|MERGE_RESOLUTION|>--- conflicted
+++ resolved
@@ -25,11 +25,7 @@
     #[error("Failed to connect to daemon: {0}")]
     ConnectionFailed(#[from] io::Error),
 
-<<<<<<< HEAD
-    #[error("No VOICEVOX models found. Run voicevox-setup to install.")]
-=======
     #[error("No VOICEVOX models found. Please download models first using 'voicevox-cli download' or place .vvm files in the models directory.")]
->>>>>>> 85991ca7
     NoModelsAvailable,
 
     #[error("Failed to find daemon binary")]
