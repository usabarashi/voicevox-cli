--- conflicted
+++ resolved
@@ -234,7 +234,7 @@
     (!available_models.is_empty())
         .then_some(())
         .ok_or_else(|| anyhow!(
-            "No voice models available. Please run 'voicevox-setup' to download and configure voice models or use --speaker-id for direct ID specification."
+            "No voice models available. Please download models first or use --speaker-id for direct ID specification."
         ))?;
 
     voice_input
@@ -262,6 +262,21 @@
         })
 }
 
+pub fn get_model_for_voice_id(voice_id: u32) -> Option<u32> {
+    if let Ok(available_models) = scan_available_models() {
+        available_models
+            .iter()
+            .find(|model| {
+                model.model_id == voice_id
+                    || (voice_id >= model.model_id * 10 && voice_id < (model.model_id + 1) * 10)
+            })
+            .map(|model| model.model_id)
+            .or_else(|| available_models.first().map(|model| model.model_id))
+    } else {
+        None
+    }
+}
+
 /// Build style-to-model mapping by scanning all available models dynamically
 pub async fn build_style_to_model_map_async(
     core: &crate::core::VoicevoxCore,
@@ -270,9 +285,7 @@
     use std::collections::{HashMap, HashSet};
 
     let mut style_map = HashMap::new();
-    println!("  Scanning voice models directory...");
     let models_dir = crate::paths::find_models_dir()?;
-    println!("    Models directory: {}", models_dir.display());
 
     let initial_speakers = core.get_speakers().unwrap_or_default();
     let initial_style_ids: HashSet<u32> = initial_speakers
@@ -280,26 +293,6 @@
         .flat_map(|s| s.styles.iter().map(|style| style.id))
         .collect();
 
-<<<<<<< HEAD
-    let available_models = scan_available_models()?;
-    println!("    Found {} voice model files", available_models.len());
-
-    let mut cumulative_style_ids = initial_style_ids.clone();
-
-    for model in &available_models {
-        let model_id = model.model_id;
-        let path = &model.file_path;
-
-        if let Some(filename) = path.file_name() {
-            println!("    Processing: {}", filename.to_string_lossy());
-        }
-
-        if let Err(e) = core.load_specific_model(&model_id.to_string()) {
-            eprintln!("      ERROR: Failed to load model {model_id}: {e}");
-            continue;
-        }
-
-=======
     let mut model_files: Vec<_> = std::fs::read_dir(&models_dir)?
         .filter_map(|entry| entry.ok())
         .map(|entry| entry.path())
@@ -324,27 +317,18 @@
             continue;
         }
 
->>>>>>> 85991ca7
         let current_speakers = match core.get_speakers() {
             Ok(speakers) => speakers,
             Err(_) => {
                 let path_str = match path.to_str() {
                     Some(s) => s,
                     None => {
-<<<<<<< HEAD
-                        eprintln!("      ERROR: Model path contains invalid UTF-8: {:?}", path);
-=======
                         eprintln!("  ✗ Model path contains invalid UTF-8: {:?}", path);
->>>>>>> 85991ca7
                         continue;
                     }
                 };
                 if let Err(e) = core.unload_voice_model_by_path(path_str) {
-<<<<<<< HEAD
-                    eprintln!("      ERROR: Failed to unload model {model_id} after error: {e}");
-=======
                     eprintln!("  ✗ Failed to unload model {model_id} after error: {e}");
->>>>>>> 85991ca7
                 }
                 continue;
             }
@@ -363,32 +347,17 @@
         let path_str = match path.to_str() {
             Some(s) => s,
             None => {
-<<<<<<< HEAD
-                eprintln!("      ERROR: Model path contains invalid UTF-8: {:?}", path);
-=======
                 eprintln!("  ✗ Model path contains invalid UTF-8: {:?}", path);
->>>>>>> 85991ca7
                 continue;
             }
         };
         if let Err(e) = core.unload_voice_model_by_path(path_str) {
-<<<<<<< HEAD
-            eprintln!("      ERROR: Failed to unload model {model_id} after mapping: {e}");
-=======
             eprintln!("  ✗ Failed to unload model {model_id} after mapping: {e}");
->>>>>>> 85991ca7
         }
     }
 
     let mut all_speakers = Vec::new();
 
-<<<<<<< HEAD
-    for model in &available_models {
-        let model_id = model.model_id;
-
-        if let Err(e) = core.load_specific_model(&model_id.to_string()) {
-            eprintln!("      ERROR: Failed to reload model {model_id} for speakers: {e}");
-=======
     for path in &model_files {
         let model_id = match path
             .file_stem()
@@ -401,7 +370,6 @@
 
         if let Err(e) = core.load_specific_model(&model_id.to_string()) {
             eprintln!("  ✗ Failed to reload model {model_id} for speakers: {e}");
->>>>>>> 85991ca7
         }
     }
 
@@ -409,31 +377,16 @@
         all_speakers = speakers;
     }
 
-<<<<<<< HEAD
-    for model in &available_models {
-        let path_str = match model.file_path.to_str() {
-            Some(s) => s,
-            None => {
-                eprintln!(
-                    "      ERROR: Model path contains invalid UTF-8: {:?}",
-                    model.file_path
-                );
-=======
     for path in &model_files {
         let path_str = match path.to_str() {
             Some(s) => s,
             None => {
                 eprintln!("  ✗ Model path contains invalid UTF-8: {:?}", path);
->>>>>>> 85991ca7
                 continue;
             }
         };
         if let Err(e) = core.unload_voice_model_by_path(path_str) {
-<<<<<<< HEAD
-            eprintln!("      ERROR: Failed to unload model after speaker collection: {e}");
-=======
             eprintln!("  ✗ Failed to unload model after speaker collection: {e}");
->>>>>>> 85991ca7
         }
     }
 
