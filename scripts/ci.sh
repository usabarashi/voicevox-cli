#!/usr/bin/env bash
set -euo pipefail

# Check if running in build phase
BUILD_PHASE=false
if [[ "${1:-}" == "--build-phase" ]]; then
  BUILD_PHASE=true
fi

echo "Running Complete CI Pipeline..."
echo "=================================="

# Skip Nix flake check during build phase (would be circular)
if [[ "$BUILD_PHASE" == "false" ]]; then
  # Static Analysis
  echo ""
<<<<<<< HEAD
  echo "Checking Nix flake..."
  nix flake check --show-trace
=======
  echo "📦 Checking Nix flake..."
  nix flake check --accept-flake-config --show-trace
>>>>>>> 85991ca7
fi

echo ""
echo "Verifying Rust toolchain..."
if [[ "$BUILD_PHASE" == "true" ]]; then
  # During build, use direct commands
  rustc --version
  cargo --version
else
  # Outside build, use nix develop
  nix develop --accept-flake-config --command rustc --version
  nix develop --accept-flake-config --command cargo --version
fi

echo ""
echo "Checking code formatting..."
if [[ "$BUILD_PHASE" == "true" ]]; then
  # Check formatting and show diff if needed
  if ! cargo fmt --check; then
    echo "ERROR: Code formatting errors detected. Run 'cargo fmt' to fix."
    echo ""
    echo "Hint: The most common issue is missing newline at end of file."
    echo "You can fix this by running: cargo fmt"
    exit 1
  fi
else
<<<<<<< HEAD
  nix develop --command cargo fmt --check
=======
  nix develop --accept-flake-config --command cargo fmt --check
>>>>>>> 85991ca7
fi

echo ""
echo "Running clippy analysis..."
if [[ "$BUILD_PHASE" == "true" ]]; then
  cargo clippy --all-targets --all-features -- -D warnings || (echo "ERROR: Clippy warnings detected. Fix them before building." && exit 1)
else
<<<<<<< HEAD
  nix develop --command cargo clippy --all-targets --all-features -- -D warnings
=======
  nix develop --accept-flake-config --command cargo clippy --all-targets --all-features -- -D warnings
>>>>>>> 85991ca7
fi

echo ""
echo "Checking scripts..."

# Check required scripts exist
echo "Checking for required scripts..."
if [[ "$BUILD_PHASE" == "true" ]]; then
  # During build, scripts are in the source directory
  SCRIPT_DIR="scripts"
else
  # Use PROJECT_DIR if set by Nix, otherwise get from ci.sh location
  if [[ -n "$PROJECT_DIR" ]]; then
    SCRIPT_DIR="$PROJECT_DIR/scripts"
  else
    SCRIPT_DIR="$(dirname "$0")"
  fi
fi

if [[ -d "$SCRIPT_DIR" ]]; then
  # Check with more detailed error message
<<<<<<< HEAD
  if [[ ! -f "$SCRIPT_DIR/voicevox-setup.sh" ]]; then
    echo "ERROR: Missing voicevox-setup.sh in $SCRIPT_DIR"
    ls -la "$SCRIPT_DIR" || echo "Directory contents unavailable"
    exit 1
  fi
=======
  if [[ ! -f "$SCRIPT_DIR/voicevox-setup-models.sh" ]]; then
    echo "❌ Missing voicevox-setup-models.sh in $SCRIPT_DIR"
    ls -la "$SCRIPT_DIR" || echo "Directory contents unavailable"
    exit 1
  fi
  test -f "$SCRIPT_DIR/voicevox-auto-setup.sh" || (echo "❌ Missing voicevox-auto-setup.sh" && exit 1)
>>>>>>> 85991ca7

  # Validate all scripts
  echo "Validating all scripts..."
  for script in "$SCRIPT_DIR"/*.sh; do
    if [[ -f "$script" ]]; then
      echo "  - Validating: $(basename "$script")"
      if grep -q '@@.*@@' "$script"; then
        sed 's/@@[^@]*@@/placeholder/g' "$script" | bash -n
      else
        bash -n "$script"
      fi
    fi
  done
  echo "All scripts validated successfully"
else
  echo "Warning: Scripts directory not found, skipping script validation"
fi

echo ""
echo "Running security audit..."
if [[ "$BUILD_PHASE" == "true" ]]; then
  # Skip during build phase - cargo-audit might not be available
  echo "Skipping security audit during build phase"
else
  if ! nix develop --accept-flake-config --command cargo audit --version >/dev/null 2>&1; then
    echo "Installing cargo-audit..."
    nix develop --accept-flake-config --command cargo install cargo-audit
  fi
  nix develop --accept-flake-config --command cargo audit
fi

# Build verification - skip during build phase to avoid circular dependency
if [[ "$BUILD_PHASE" == "false" ]]; then
  echo ""
<<<<<<< HEAD
  echo "Building project with Nix..."
  nix build --show-trace
=======
  echo "🔨 Building project with Nix..."
  nix build --accept-flake-config --show-trace
>>>>>>> 85991ca7
fi

# Build artifact verification - only run after successful build
if [[ "$BUILD_PHASE" == "false" ]]; then
  echo ""
  echo "Verifying build artifacts..."
  if [[ -d result/bin ]]; then
    ls -la result/bin/
    echo "Build artifacts verified"
  else
    echo "ERROR: Build artifacts not found"
    exit 1
  fi

  echo ""
  echo "Verifying build artifacts..."
  ls -la result/bin/
  file result/bin/voicevox-say
  file result/bin/voicevox-daemon
  test -x result/bin/voicevox-setup
  echo "All binaries built successfully"

  echo ""
  echo "Testing functionality..."
  result/bin/voicevox-say --help || echo "Help command test"
  result/bin/voicevox-daemon --help || echo "Help command test"
  result/bin/voicevox-say --version || echo "Version command not available"

  echo ""
  echo "Package verification..."
  echo "Binary sizes:"
  ls -lah result/bin/
  echo "Static linking verification:"
  otool -L result/bin/voicevox-say | grep -E "(voicevox|onnx)" || echo "Static linking verified"
  echo "Total package size:"
  du -sh result/
fi

echo ""
if [[ "$BUILD_PHASE" == "true" ]]; then
  echo "Pre-build CI checks completed successfully!"
else
  echo "All CI checks completed successfully!"
fi<|MERGE_RESOLUTION|>--- conflicted
+++ resolved
@@ -7,24 +7,19 @@
   BUILD_PHASE=true
 fi
 
-echo "Running Complete CI Pipeline..."
+echo "🔍 Running Complete CI Pipeline..."
 echo "=================================="
 
 # Skip Nix flake check during build phase (would be circular)
 if [[ "$BUILD_PHASE" == "false" ]]; then
   # Static Analysis
   echo ""
-<<<<<<< HEAD
-  echo "Checking Nix flake..."
-  nix flake check --show-trace
-=======
   echo "📦 Checking Nix flake..."
   nix flake check --accept-flake-config --show-trace
->>>>>>> 85991ca7
 fi
 
 echo ""
-echo "Verifying Rust toolchain..."
+echo "🛠️  Verifying Rust toolchain..."
 if [[ "$BUILD_PHASE" == "true" ]]; then
   # During build, use direct commands
   rustc --version
@@ -36,38 +31,30 @@
 fi
 
 echo ""
-echo "Checking code formatting..."
+echo "📝 Checking code formatting..."
 if [[ "$BUILD_PHASE" == "true" ]]; then
   # Check formatting and show diff if needed
   if ! cargo fmt --check; then
-    echo "ERROR: Code formatting errors detected. Run 'cargo fmt' to fix."
+    echo "❌ Code formatting errors detected. Run 'cargo fmt' to fix."
     echo ""
     echo "Hint: The most common issue is missing newline at end of file."
     echo "You can fix this by running: cargo fmt"
     exit 1
   fi
 else
-<<<<<<< HEAD
-  nix develop --command cargo fmt --check
-=======
   nix develop --accept-flake-config --command cargo fmt --check
->>>>>>> 85991ca7
 fi
 
 echo ""
-echo "Running clippy analysis..."
+echo "🧹 Running clippy analysis..."
 if [[ "$BUILD_PHASE" == "true" ]]; then
-  cargo clippy --all-targets --all-features -- -D warnings || (echo "ERROR: Clippy warnings detected. Fix them before building." && exit 1)
+  cargo clippy --all-targets --all-features -- -D warnings || (echo "❌ Clippy warnings detected. Fix them before building." && exit 1)
 else
-<<<<<<< HEAD
-  nix develop --command cargo clippy --all-targets --all-features -- -D warnings
-=======
   nix develop --accept-flake-config --command cargo clippy --all-targets --all-features -- -D warnings
->>>>>>> 85991ca7
 fi
 
 echo ""
-echo "Checking scripts..."
+echo "📜 Checking scripts..."
 
 # Check required scripts exist
 echo "Checking for required scripts..."
@@ -85,20 +72,11 @@
 
 if [[ -d "$SCRIPT_DIR" ]]; then
   # Check with more detailed error message
-<<<<<<< HEAD
   if [[ ! -f "$SCRIPT_DIR/voicevox-setup.sh" ]]; then
-    echo "ERROR: Missing voicevox-setup.sh in $SCRIPT_DIR"
+    echo "❌ Missing voicevox-setup.sh in $SCRIPT_DIR"
     ls -la "$SCRIPT_DIR" || echo "Directory contents unavailable"
     exit 1
   fi
-=======
-  if [[ ! -f "$SCRIPT_DIR/voicevox-setup-models.sh" ]]; then
-    echo "❌ Missing voicevox-setup-models.sh in $SCRIPT_DIR"
-    ls -la "$SCRIPT_DIR" || echo "Directory contents unavailable"
-    exit 1
-  fi
-  test -f "$SCRIPT_DIR/voicevox-auto-setup.sh" || (echo "❌ Missing voicevox-auto-setup.sh" && exit 1)
->>>>>>> 85991ca7
 
   # Validate all scripts
   echo "Validating all scripts..."
@@ -112,13 +90,13 @@
       fi
     fi
   done
-  echo "All scripts validated successfully"
+  echo "✅ All scripts validated successfully"
 else
   echo "Warning: Scripts directory not found, skipping script validation"
 fi
 
 echo ""
-echo "Running security audit..."
+echo "🔒 Running security audit..."
 if [[ "$BUILD_PHASE" == "true" ]]; then
   # Skip during build phase - cargo-audit might not be available
   echo "Skipping security audit during build phase"
@@ -133,43 +111,38 @@
 # Build verification - skip during build phase to avoid circular dependency
 if [[ "$BUILD_PHASE" == "false" ]]; then
   echo ""
-<<<<<<< HEAD
-  echo "Building project with Nix..."
-  nix build --show-trace
-=======
   echo "🔨 Building project with Nix..."
   nix build --accept-flake-config --show-trace
->>>>>>> 85991ca7
 fi
 
 # Build artifact verification - only run after successful build
 if [[ "$BUILD_PHASE" == "false" ]]; then
   echo ""
-  echo "Verifying build artifacts..."
+  echo "📊 Verifying build artifacts..."
   if [[ -d result/bin ]]; then
     ls -la result/bin/
-    echo "Build artifacts verified"
+    echo "✅ Build artifacts verified"
   else
-    echo "ERROR: Build artifacts not found"
+    echo "❌ Build artifacts not found"
     exit 1
   fi
 
   echo ""
-  echo "Verifying build artifacts..."
+  echo "🔧 Verifying build artifacts..."
   ls -la result/bin/
   file result/bin/voicevox-say
   file result/bin/voicevox-daemon
-  test -x result/bin/voicevox-setup
+  test -x result/bin/voicevox-setup-models
   echo "All binaries built successfully"
 
   echo ""
-  echo "Testing functionality..."
+  echo "🧪 Testing functionality..."
   result/bin/voicevox-say --help || echo "Help command test"
   result/bin/voicevox-daemon --help || echo "Help command test"
   result/bin/voicevox-say --version || echo "Version command not available"
 
   echo ""
-  echo "Package verification..."
+  echo "📦 Package verification..."
   echo "Binary sizes:"
   ls -lah result/bin/
   echo "Static linking verification:"
@@ -180,7 +153,7 @@
 
 echo ""
 if [[ "$BUILD_PHASE" == "true" ]]; then
-  echo "Pre-build CI checks completed successfully!"
+  echo "✅ Pre-build CI checks completed successfully!"
 else
-  echo "All CI checks completed successfully!"
+  echo "✅ All CI checks completed successfully!"
 fi