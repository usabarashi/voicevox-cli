--- conflicted
+++ resolved
@@ -2,18 +2,6 @@
 use std::fs;
 
 pub fn play_audio_from_memory(wav_data: &[u8]) -> Result<()> {
-<<<<<<< HEAD
-    if let Ok((_stream, stream_handle)) = OutputStream::try_default() {
-        let sink = Sink::try_new(&stream_handle)?;
-        let wav_data_owned = wav_data.to_vec();
-        let cursor = Cursor::new(wav_data_owned);
-
-        if let Ok(source) = Decoder::new(cursor) {
-            sink.append(source);
-            sink.play();
-            sink.sleep_until_end();
-            return Ok(());
-=======
     if std::env::var("VOICEVOX_LOW_LATENCY").is_ok() {
         play_audio_via_rodio(wav_data)
     } else {
@@ -47,15 +35,9 @@
                     play_audio_via_system(wav_data)
                 }
             }
->>>>>>> 85991ca7
         }
         Err(_) => play_audio_via_system(wav_data),
     }
-<<<<<<< HEAD
-
-    play_audio_via_system(wav_data)
-=======
->>>>>>> 85991ca7
 }
 
 fn play_audio_via_system(wav_data: &[u8]) -> Result<()> {
