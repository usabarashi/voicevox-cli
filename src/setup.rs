<<<<<<< HEAD
use anyhow::Result;
=======
use anyhow::{anyhow, Result};
>>>>>>> 85991ca7
use std::path::{Path, PathBuf};

use crate::paths::get_default_models_dir;

pub fn attempt_first_run_setup() -> Result<PathBuf> {
    println!("VOICEVOX CLI - User Setup");
    println!("Setting up voice models for current user...");
    println!();

    let target_dir = get_default_models_dir();

    println!(
        "Installing models to: {} (user-specific)",
        target_dir.display()
    );
    println!("   No sudo privileges required");

<<<<<<< HEAD
    show_manual_setup_instructions(&target_dir)
}

=======
    let exe_path = match std::env::current_exe() {
        Ok(path) => path,
        Err(_) => {
            return show_manual_setup_instructions(&target_dir);
        }
    };

    let pkg_root = match exe_path.parent().and_then(|p| p.parent()) {
        Some(root) => root,
        None => return show_manual_setup_instructions(&target_dir),
    };

    let auto_setup = pkg_root.join("bin/voicevox-auto-setup");
    if !auto_setup.exists() {
        return show_manual_setup_instructions(&target_dir);
    }

    println!("🔄 Running automatic setup...");

    let status = std::process::Command::new(&auto_setup)
        .arg(&target_dir)
        .status();

    match status {
        Ok(status) if status.success() => {
            if is_valid_models_directory(&target_dir) {
                return Ok(target_dir);
            }

            if let Ok(entries) = std::fs::read_dir(&target_dir) {
                for entry in entries.filter_map(|e| e.ok()) {
                    if !entry.file_type().map(|ft| ft.is_dir()).unwrap_or(false) {
                        continue;
                    }

                    let subdir = entry.path();
                    if is_valid_models_directory(&subdir) {
                        return Ok(subdir);
                    }
                }
            }

            println!("⚠️  Setup completed but no models found");
        }
        Ok(_) => {
            println!("⚠️  Automatic setup failed");
        }
        Err(e) => {
            println!("⚠️  Could not run automatic setup: {e}");
        }
    }

    show_manual_setup_instructions(&target_dir)
}

>>>>>>> 85991ca7
fn show_manual_setup_instructions(target_dir: &Path) -> Result<PathBuf> {
    println!();
    println!("Manual Setup Required:");
    println!(
        "1. Run: voicevox-setup to download models to {}",
        target_dir.display()
    );
    println!("2. Accept the VOICEVOX license terms");
    println!("3. Try running voicevox-say again");
    println!();
    println!("License Summary:");
    println!("- VOICEVOX voice models are free for commercial/non-commercial use");
    println!("- Credit required: 'VOICEVOX:[Character Name]' in generated audio");
    println!("- Full terms: https://voicevox.hiroshiba.jp/");

    Err(crate::daemon::DaemonError::NoModelsAvailable.into())
}

pub fn is_valid_models_directory(path: &PathBuf) -> bool {
    fn find_vvm_files_recursive(dir: &PathBuf) -> bool {
        if let Ok(entries) = std::fs::read_dir(dir) {
            for entry in entries.filter_map(|e| e.ok()) {
                let entry_path = entry.path();

                if let Some(file_name) = entry.file_name().to_str() {
                    if file_name.ends_with(".vvm") {
                        return true;
                    }
                }

                if entry_path.is_dir() && find_vvm_files_recursive(&entry_path) {
                    return true;
                }
            }
        }
        false
    }

    find_vvm_files_recursive(path)
}<|MERGE_RESOLUTION|>--- conflicted
+++ resolved
@@ -1,30 +1,21 @@
-<<<<<<< HEAD
-use anyhow::Result;
-=======
 use anyhow::{anyhow, Result};
->>>>>>> 85991ca7
 use std::path::{Path, PathBuf};
 
 use crate::paths::get_default_models_dir;
 
 pub fn attempt_first_run_setup() -> Result<PathBuf> {
-    println!("VOICEVOX CLI - User Setup");
+    println!("🎭 VOICEVOX CLI - User Setup");
     println!("Setting up voice models for current user...");
     println!();
 
     let target_dir = get_default_models_dir();
 
     println!(
-        "Installing models to: {} (user-specific)",
+        "📦 Installing models to: {} (user-specific)",
         target_dir.display()
     );
     println!("   No sudo privileges required");
 
-<<<<<<< HEAD
-    show_manual_setup_instructions(&target_dir)
-}
-
-=======
     let exe_path = match std::env::current_exe() {
         Ok(path) => path,
         Err(_) => {
@@ -80,12 +71,11 @@
     show_manual_setup_instructions(&target_dir)
 }
 
->>>>>>> 85991ca7
 fn show_manual_setup_instructions(target_dir: &Path) -> Result<PathBuf> {
     println!();
-    println!("Manual Setup Required:");
+    println!("📋 Manual Setup Required:");
     println!(
-        "1. Run: voicevox-setup to download models to {}",
+        "1. Run: voicevox-download --output {}",
         target_dir.display()
     );
     println!("2. Accept the VOICEVOX license terms");
@@ -96,7 +86,9 @@
     println!("- Credit required: 'VOICEVOX:[Character Name]' in generated audio");
     println!("- Full terms: https://voicevox.hiroshiba.jp/");
 
-    Err(crate::daemon::DaemonError::NoModelsAvailable.into())
+    Err(anyhow!(
+        "Voice models not available. Please run setup manually."
+    ))
 }
 
 pub fn is_valid_models_directory(path: &PathBuf) -> bool {
