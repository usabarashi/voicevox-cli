use anyhow::{anyhow, Result};
use futures_util::{SinkExt, StreamExt};
use std::path::PathBuf;
use std::time::Duration;
use tokio::net::UnixStream;
use tokio::process::Command;
use tokio::time::timeout;
use tokio_util::codec::{Framed, FramedRead, FramedWrite, LengthDelimitedCodec};
<<<<<<< HEAD
=======

const DAEMON_CONNECTION_TIMEOUT: Duration = Duration::from_secs(2);
const DAEMON_RESPONSE_TIMEOUT: Duration = Duration::from_secs(30);
const DAEMON_STARTUP_MAX_RETRIES: u32 = 20;
const DAEMON_STARTUP_INITIAL_DELAY: Duration = Duration::from_millis(500);
const DAEMON_STARTUP_MAX_DELAY: Duration = Duration::from_secs(4);
const DAEMON_STARTUP_GRACE_PERIOD: Duration = Duration::from_millis(1000);
const DAEMON_FINAL_CONNECTION_TIMEOUT: Duration = Duration::from_secs(5);
const DAEMON_STARTUP_TOTAL_TIME_ESTIMATE: u32 = 80;
>>>>>>> 85991ca7

use crate::ipc::{DaemonRequest, OwnedRequest, OwnedResponse, OwnedSynthesizeOptions};
use crate::paths::get_socket_path;
use crate::voice::Speaker;
<<<<<<< HEAD
use std::borrow::Cow;
#[allow(unused_imports)]
use std::os::unix::process::CommandExt;
=======
>>>>>>> 85991ca7

pub fn find_daemon_binary() -> Result<PathBuf, crate::daemon::DaemonError> {
    if let Ok(current_exe) = std::env::current_exe() {
        let mut daemon_path = current_exe.clone();
        daemon_path.set_file_name("voicevox-daemon");
        if daemon_path.exists() {
            return Ok(daemon_path);
        }
    }

    let fallbacks = vec![
        PathBuf::from("./target/debug/voicevox-daemon"),
        PathBuf::from("./target/release/voicevox-daemon"),
        PathBuf::from("voicevox-daemon"),
    ];

    fallbacks
        .into_iter()
        .find(|p| p.exists())
        .ok_or(crate::daemon::DaemonError::DaemonBinaryNotFound)
}

pub async fn daemon_mode(
    text: &str,
    style_id: u32,
    options: OwnedSynthesizeOptions,
    output_file: Option<&String>,
    quiet: bool,
    socket_path: &PathBuf,
) -> Result<()> {
<<<<<<< HEAD
    let mut stream = timeout(Duration::from_secs(5), UnixStream::connect(socket_path))
=======
    let mut stream = timeout(DAEMON_CONNECTION_TIMEOUT, UnixStream::connect(socket_path))
>>>>>>> 85991ca7
        .await
        .map_err(|_| anyhow!("Daemon connection timeout"))?
        .map_err(|e| anyhow!("Failed to connect to daemon: {e}"))?;

    let request = OwnedRequest::Synthesize {
        text: text.to_string(),
        style_id,
        options,
    };

<<<<<<< HEAD
    let request_data =
        bincode::serialize(&request).map_err(|e| anyhow!("Failed to serialize request: {e}"))?;
=======
    let request_data = bincode::serde::encode_to_vec(&request, bincode::config::standard())
        .map_err(|e| anyhow!("Failed to serialize request: {e}"))?;
>>>>>>> 85991ca7

    {
        let (_reader, writer) = stream.split();
        let mut framed_writer = FramedWrite::new(writer, LengthDelimitedCodec::new());
        framed_writer
            .send(request_data.into())
            .await
            .map_err(|e| anyhow!("Failed to send request: {e}"))?;
    }

    let response_frame = {
        let (reader, _writer) = stream.split();
        let mut framed_reader = FramedRead::new(reader, LengthDelimitedCodec::new());

        timeout(DAEMON_RESPONSE_TIMEOUT, framed_reader.next())
            .await
            .map_err(|_| anyhow!("Daemon response timeout"))?
            .ok_or_else(|| anyhow!("Connection closed by daemon"))?
            .map_err(|e| anyhow!("Failed to receive response: {e}"))?
    };

<<<<<<< HEAD
    let response: OwnedResponse = bincode::deserialize(&response_frame)
        .map_err(|e| anyhow!("Failed to deserialize response: {e}"))?;
=======
    let response: OwnedResponse =
        bincode::serde::decode_from_slice(&response_frame, bincode::config::standard())
            .map_err(|e| anyhow!("Failed to deserialize response: {e}"))?
            .0;
>>>>>>> 85991ca7

    match response {
        OwnedResponse::SynthesizeResult { wav_data } => {
            if let Some(output_file) = output_file {
                std::fs::write(output_file, &wav_data)?;
            }

            if !quiet && output_file.is_none() {
                if let Err(e) = crate::client::audio::play_audio_from_memory(&wav_data) {
                    eprintln!("Error: Audio playback failed: {e}");
                    return Err(e);
                }
            }

            Ok(())
        }
        OwnedResponse::Error { message } => Err(anyhow!("Daemon error: {message}")),
        _ => Err(anyhow!("Unexpected response from daemon")),
    }
}

pub async fn list_speakers_daemon(socket_path: &PathBuf) -> Result<()> {
    let stream = UnixStream::connect(socket_path).await?;
    let (reader, writer) = stream.into_split();
    let mut framed_reader = FramedRead::new(reader, LengthDelimitedCodec::new());
    let mut framed_writer = FramedWrite::new(writer, LengthDelimitedCodec::new());

    let request = DaemonRequest::ListSpeakers;
    let request_data = bincode::serde::encode_to_vec(&request, bincode::config::standard())?;
    framed_writer.send(request_data.into()).await?;

    if let Some(response_frame) = framed_reader.next().await {
        let response_frame = response_frame?;
        let response: OwnedResponse =
            bincode::serde::decode_from_slice(&response_frame, bincode::config::standard())?.0;

        match response {
            OwnedResponse::SpeakersList { speakers } => {
                println!("All available speakers and styles from daemon:");
                for speaker in &speakers {
                    println!("  {}", speaker.name);
                    for style in &speaker.styles {
                        println!("    {} (Style ID: {})", style.name, style.id);
                        if let Some(style_type) = &style.style_type {
                            println!("        Type: {style_type}");
                        }
                    }
                    println!();
                }
                return Ok(());
            }
            OwnedResponse::SpeakersListWithModels {
                speakers,
                style_to_model,
            } => {
                println!("All available speakers and styles from daemon:");
                for speaker in &speakers {
                    println!("  {}", speaker.name);
                    for style in &speaker.styles {
                        let model_id = style_to_model
                            .get(&style.id)
                            .map(|id| format!("{id}"))
                            .unwrap_or_else(|| "?".to_string());
                        println!(
                            "    {} (Model: {model_id}, Style ID: {})",
                            style.name, style.id
                        );
                        if let Some(style_type) = &style.style_type {
                            println!("        Type: {style_type}");
                        }
                    }
                    println!();
                }
                return Ok(());
            }
            OwnedResponse::Error { message } => {
                return Err(anyhow!("Daemon error: {message}"));
            }
            _ => {
                return Err(anyhow!("Unexpected response from daemon"));
            }
        }
    }

    Err(anyhow!("Failed to get speakers from daemon"))
}

async fn start_daemon_automatically() -> Result<()> {
<<<<<<< HEAD
    println!("Starting VOICEVOX daemon...");
=======
>>>>>>> 85991ca7
    let socket_path = get_socket_path();
    let daemon_path = find_daemon_binary()?;

<<<<<<< HEAD
    if UnixStream::connect(&socket_path).await.is_ok() {
        println!("Daemon already running");
        return Ok(());
    }

    let daemon_path = find_daemon_binary()?;

    let mut child = {
        let mut cmd = Command::new(&daemon_path);
        cmd.args(["--start", "--detach", "--show-startup"]);

        #[cfg(unix)]
        cmd.process_group(0); // Create independent process group

        cmd.spawn()
            .map_err(|e| anyhow!("Failed to start daemon: {e}"))?
    };

    println!("Spawned daemon with PID: {:?}", child.id());

    // Wait for daemon to be ready
    let max_retries = 20;
    let mut retry_delay = Duration::from_millis(200);

    for attempt in 0..max_retries {
        match UnixStream::connect(&socket_path).await {
            Ok(_) => {
                // Daemon is ready, let it continue running in background
                return Ok(());
            }
            Err(_) if attempt < max_retries - 1 => {
                tokio::time::sleep(retry_delay).await;
                retry_delay = (retry_delay * 2).min(Duration::from_secs(1));
            }
            Err(_) => {}
=======
    let output = Command::new(&daemon_path)
        .args(["--start", "--detach"])
        .output()
        .await;

    match output {
        Ok(output) => {
            if output.status.success() {
                let max_retries = DAEMON_STARTUP_MAX_RETRIES;
                let mut retry_delay = DAEMON_STARTUP_INITIAL_DELAY;

                for attempt in 0..max_retries {
                    match timeout(DAEMON_CONNECTION_TIMEOUT, UnixStream::connect(&socket_path))
                        .await
                    {
                        Ok(Ok(_)) => return Ok(()),
                        Ok(Err(_)) | Err(_) if attempt < max_retries - 1 => {
                            tokio::time::sleep(retry_delay).await;
                            retry_delay = (retry_delay * 2).min(DAEMON_STARTUP_MAX_DELAY);
                        }
                        Ok(Err(_)) | Err(_) => {}
                    }
                }

                Err(anyhow!(
                    "Daemon not responding after {} attempts (~{}s total)",
                    max_retries,
                    DAEMON_STARTUP_TOTAL_TIME_ESTIMATE
                ))
            } else {
                let stderr = String::from_utf8_lossy(&output.stderr);
                Err(anyhow!("Daemon failed to start: {}", stderr.trim()))
            }
>>>>>>> 85991ca7
        }
        Err(e) => Err(anyhow!("Failed to execute daemon: {e}")),
    }
}

<<<<<<< HEAD
    // If daemon didn't start properly, try to kill the process
    let _ = child.kill().await;
    Err(anyhow!(
        "Daemon not responding after {} attempts",
        max_retries
    ))
}

pub struct DaemonClient {
    stream: UnixStream,
}

=======
pub struct DaemonClient {
    stream: UnixStream,
}

>>>>>>> 85991ca7
impl DaemonClient {
    pub async fn new() -> Result<Self> {
        let socket_path = get_socket_path();
        let stream = UnixStream::connect(&socket_path).await.map_err(|e| {
            anyhow!(
                "Failed to connect to daemon at {}: {e}",
                socket_path.display()
            )
        })?;

        Ok(Self { stream })
    }

    pub async fn connect_with_retry() -> Result<Self> {
        use crate::daemon::startup;

        let mut last_error = None;
        let mut retry_delay = startup::initial_retry_delay();

        for attempt in 0..startup::MAX_CONNECT_ATTEMPTS {
            match Self::new().await {
                Ok(client) => return Ok(client),
                Err(e) => {
                    last_error = Some(e);
                    if attempt < startup::MAX_CONNECT_ATTEMPTS - 1 {
                        tokio::time::sleep(retry_delay).await;
                        retry_delay = (retry_delay * 2).min(startup::max_retry_delay());
                    }
                }
            }
        }

        Err(last_error.unwrap_or_else(|| {
            anyhow!(
                "Failed to connect to daemon after {} attempts",
                startup::MAX_CONNECT_ATTEMPTS
            )
        }))
    }

    /// Creates a new DaemonClient with automatic daemon startup if not running.
    ///
    /// This method attempts to connect to an existing daemon first. If the connection
    /// fails, it checks for available models and automatically starts the daemon
    /// without user interaction.
    ///
    /// # Returns
    ///
    /// * `Ok(DaemonClient)` - Successfully connected to daemon (existing or newly started)
    /// * `Err` - No models available or daemon startup failed
    ///
    /// # Errors
    ///
    /// This function will return an error if:
    /// * No VOICEVOX models are found in the models directory
    /// * The daemon fails to start
    /// * The daemon starts but doesn't respond to connections
    ///
    /// # Note
    ///
    /// This is a non-interactive method suitable for use in automated environments
    /// like MCP servers or streaming synthesizers. For interactive CLI use, consider
    /// using `new()` with appropriate user prompts.
    pub async fn new_with_auto_start() -> Result<Self> {
        let socket_path = get_socket_path();
<<<<<<< HEAD
        match UnixStream::connect(&socket_path).await {
            Ok(stream) => Ok(Self { stream }),
            Err(_) => {
                crate::voice::has_available_models()
                    .then_some(())
                    .ok_or(crate::daemon::DaemonError::NoModelsAvailable)?;
                start_daemon_automatically().await?;
                let stream = UnixStream::connect(&socket_path).await.map_err(|e| {
=======
        match timeout(DAEMON_CONNECTION_TIMEOUT, UnixStream::connect(&socket_path)).await {
            Ok(Ok(stream)) => Ok(Self { stream }),
            Ok(Err(_)) | Err(_) => {
                crate::voice::has_available_models()
                    .then_some(())
                    .ok_or_else(|| anyhow!(
                        "No VOICEVOX models found. Please download models first using 'voicevox-cli download' or place .vvm files in the models directory."
                    ))?;
                start_daemon_automatically().await?;

                tokio::time::sleep(DAEMON_STARTUP_GRACE_PERIOD).await;

                let stream = timeout(
                    DAEMON_FINAL_CONNECTION_TIMEOUT,
                    UnixStream::connect(&socket_path),
                )
                .await
                .map_err(|_| anyhow!("Timeout connecting to daemon"))?
                .map_err(|e| {
>>>>>>> 85991ca7
                    anyhow!(
                        "Daemon started but failed to connect at {}: {e}",
                        socket_path.display()
                    )
                })?;
                Ok(Self { stream })
            }
        }
    }

    async fn send_request_and_receive_response(
        &mut self,
        request: OwnedRequest,
    ) -> Result<OwnedResponse> {
<<<<<<< HEAD
        let request_data = bincode::serialize(&request)?;
=======
        let request_data = bincode::serde::encode_to_vec(&request, bincode::config::standard())?;
>>>>>>> 85991ca7
        let mut framed = Framed::new(&mut self.stream, LengthDelimitedCodec::new());
        framed.send(request_data.into()).await?;
        if let Some(response_frame) = framed.next().await {
            let response_data = response_frame?;
<<<<<<< HEAD
            let response: OwnedResponse = bincode::deserialize(&response_data)?;
=======
            let response: OwnedResponse =
                bincode::serde::decode_from_slice(&response_data, bincode::config::standard())?.0;
>>>>>>> 85991ca7
            Ok(response)
        } else {
            Err(anyhow!("No response from daemon"))
        }
    }

    pub async fn synthesize(
        &mut self,
        text: &str,
        style_id: u32,
        options: OwnedSynthesizeOptions,
    ) -> Result<Vec<u8>> {
        let request = OwnedRequest::Synthesize {
<<<<<<< HEAD
            text: Cow::Owned(text.to_string()),
=======
            text: text.to_string(),
>>>>>>> 85991ca7
            style_id,
            options,
        };

        let response = self.send_request_and_receive_response(request).await?;
        match response {
<<<<<<< HEAD
            OwnedResponse::SynthesizeResult { wav_data } => Ok(wav_data.into_owned()),
=======
            OwnedResponse::SynthesizeResult { wav_data } => Ok(wav_data),
>>>>>>> 85991ca7
            OwnedResponse::Error { message } => Err(anyhow!("Synthesis error: {message}")),
            _ => Err(anyhow!("Unexpected response type")),
        }
    }

    pub async fn list_speakers(&mut self) -> Result<Vec<Speaker>> {
        let request = OwnedRequest::ListSpeakers;

        let response = self.send_request_and_receive_response(request).await?;
        match response {
<<<<<<< HEAD
            OwnedResponse::SpeakersList { speakers } => Ok(speakers.into_owned()),
            OwnedResponse::SpeakersListWithModels { speakers, .. } => Ok(speakers.into_owned()),
=======
            OwnedResponse::SpeakersList { speakers } => Ok(speakers),
            OwnedResponse::SpeakersListWithModels { speakers, .. } => Ok(speakers),
>>>>>>> 85991ca7
            OwnedResponse::Error { message } => Err(anyhow!("List speakers error: {message}")),
            _ => Err(anyhow!("Unexpected response type")),
        }
    }
}<|MERGE_RESOLUTION|>--- conflicted
+++ resolved
@@ -6,8 +6,6 @@
 use tokio::process::Command;
 use tokio::time::timeout;
 use tokio_util::codec::{Framed, FramedRead, FramedWrite, LengthDelimitedCodec};
-<<<<<<< HEAD
-=======
 
 const DAEMON_CONNECTION_TIMEOUT: Duration = Duration::from_secs(2);
 const DAEMON_RESPONSE_TIMEOUT: Duration = Duration::from_secs(30);
@@ -17,17 +15,10 @@
 const DAEMON_STARTUP_GRACE_PERIOD: Duration = Duration::from_millis(1000);
 const DAEMON_FINAL_CONNECTION_TIMEOUT: Duration = Duration::from_secs(5);
 const DAEMON_STARTUP_TOTAL_TIME_ESTIMATE: u32 = 80;
->>>>>>> 85991ca7
 
 use crate::ipc::{DaemonRequest, OwnedRequest, OwnedResponse, OwnedSynthesizeOptions};
 use crate::paths::get_socket_path;
 use crate::voice::Speaker;
-<<<<<<< HEAD
-use std::borrow::Cow;
-#[allow(unused_imports)]
-use std::os::unix::process::CommandExt;
-=======
->>>>>>> 85991ca7
 
 pub fn find_daemon_binary() -> Result<PathBuf, crate::daemon::DaemonError> {
     if let Ok(current_exe) = std::env::current_exe() {
@@ -58,11 +49,7 @@
     quiet: bool,
     socket_path: &PathBuf,
 ) -> Result<()> {
-<<<<<<< HEAD
-    let mut stream = timeout(Duration::from_secs(5), UnixStream::connect(socket_path))
-=======
     let mut stream = timeout(DAEMON_CONNECTION_TIMEOUT, UnixStream::connect(socket_path))
->>>>>>> 85991ca7
         .await
         .map_err(|_| anyhow!("Daemon connection timeout"))?
         .map_err(|e| anyhow!("Failed to connect to daemon: {e}"))?;
@@ -73,13 +60,8 @@
         options,
     };
 
-<<<<<<< HEAD
-    let request_data =
-        bincode::serialize(&request).map_err(|e| anyhow!("Failed to serialize request: {e}"))?;
-=======
     let request_data = bincode::serde::encode_to_vec(&request, bincode::config::standard())
         .map_err(|e| anyhow!("Failed to serialize request: {e}"))?;
->>>>>>> 85991ca7
 
     {
         let (_reader, writer) = stream.split();
@@ -101,15 +83,10 @@
             .map_err(|e| anyhow!("Failed to receive response: {e}"))?
     };
 
-<<<<<<< HEAD
-    let response: OwnedResponse = bincode::deserialize(&response_frame)
-        .map_err(|e| anyhow!("Failed to deserialize response: {e}"))?;
-=======
     let response: OwnedResponse =
         bincode::serde::decode_from_slice(&response_frame, bincode::config::standard())
             .map_err(|e| anyhow!("Failed to deserialize response: {e}"))?
             .0;
->>>>>>> 85991ca7
 
     match response {
         OwnedResponse::SynthesizeResult { wav_data } => {
@@ -198,50 +175,9 @@
 }
 
 async fn start_daemon_automatically() -> Result<()> {
-<<<<<<< HEAD
-    println!("Starting VOICEVOX daemon...");
-=======
->>>>>>> 85991ca7
     let socket_path = get_socket_path();
     let daemon_path = find_daemon_binary()?;
 
-<<<<<<< HEAD
-    if UnixStream::connect(&socket_path).await.is_ok() {
-        println!("Daemon already running");
-        return Ok(());
-    }
-
-    let daemon_path = find_daemon_binary()?;
-
-    let mut child = {
-        let mut cmd = Command::new(&daemon_path);
-        cmd.args(["--start", "--detach", "--show-startup"]);
-
-        #[cfg(unix)]
-        cmd.process_group(0); // Create independent process group
-
-        cmd.spawn()
-            .map_err(|e| anyhow!("Failed to start daemon: {e}"))?
-    };
-
-    println!("Spawned daemon with PID: {:?}", child.id());
-
-    // Wait for daemon to be ready
-    let max_retries = 20;
-    let mut retry_delay = Duration::from_millis(200);
-
-    for attempt in 0..max_retries {
-        match UnixStream::connect(&socket_path).await {
-            Ok(_) => {
-                // Daemon is ready, let it continue running in background
-                return Ok(());
-            }
-            Err(_) if attempt < max_retries - 1 => {
-                tokio::time::sleep(retry_delay).await;
-                retry_delay = (retry_delay * 2).min(Duration::from_secs(1));
-            }
-            Err(_) => {}
-=======
     let output = Command::new(&daemon_path)
         .args(["--start", "--detach"])
         .output()
@@ -275,31 +211,15 @@
                 let stderr = String::from_utf8_lossy(&output.stderr);
                 Err(anyhow!("Daemon failed to start: {}", stderr.trim()))
             }
->>>>>>> 85991ca7
         }
         Err(e) => Err(anyhow!("Failed to execute daemon: {e}")),
     }
-}
-
-<<<<<<< HEAD
-    // If daemon didn't start properly, try to kill the process
-    let _ = child.kill().await;
-    Err(anyhow!(
-        "Daemon not responding after {} attempts",
-        max_retries
-    ))
 }
 
 pub struct DaemonClient {
     stream: UnixStream,
 }
 
-=======
-pub struct DaemonClient {
-    stream: UnixStream,
-}
-
->>>>>>> 85991ca7
 impl DaemonClient {
     pub async fn new() -> Result<Self> {
         let socket_path = get_socket_path();
@@ -365,16 +285,6 @@
     /// using `new()` with appropriate user prompts.
     pub async fn new_with_auto_start() -> Result<Self> {
         let socket_path = get_socket_path();
-<<<<<<< HEAD
-        match UnixStream::connect(&socket_path).await {
-            Ok(stream) => Ok(Self { stream }),
-            Err(_) => {
-                crate::voice::has_available_models()
-                    .then_some(())
-                    .ok_or(crate::daemon::DaemonError::NoModelsAvailable)?;
-                start_daemon_automatically().await?;
-                let stream = UnixStream::connect(&socket_path).await.map_err(|e| {
-=======
         match timeout(DAEMON_CONNECTION_TIMEOUT, UnixStream::connect(&socket_path)).await {
             Ok(Ok(stream)) => Ok(Self { stream }),
             Ok(Err(_)) | Err(_) => {
@@ -394,7 +304,6 @@
                 .await
                 .map_err(|_| anyhow!("Timeout connecting to daemon"))?
                 .map_err(|e| {
->>>>>>> 85991ca7
                     anyhow!(
                         "Daemon started but failed to connect at {}: {e}",
                         socket_path.display()
@@ -409,21 +318,13 @@
         &mut self,
         request: OwnedRequest,
     ) -> Result<OwnedResponse> {
-<<<<<<< HEAD
-        let request_data = bincode::serialize(&request)?;
-=======
         let request_data = bincode::serde::encode_to_vec(&request, bincode::config::standard())?;
->>>>>>> 85991ca7
         let mut framed = Framed::new(&mut self.stream, LengthDelimitedCodec::new());
         framed.send(request_data.into()).await?;
         if let Some(response_frame) = framed.next().await {
             let response_data = response_frame?;
-<<<<<<< HEAD
-            let response: OwnedResponse = bincode::deserialize(&response_data)?;
-=======
             let response: OwnedResponse =
                 bincode::serde::decode_from_slice(&response_data, bincode::config::standard())?.0;
->>>>>>> 85991ca7
             Ok(response)
         } else {
             Err(anyhow!("No response from daemon"))
@@ -437,22 +338,14 @@
         options: OwnedSynthesizeOptions,
     ) -> Result<Vec<u8>> {
         let request = OwnedRequest::Synthesize {
-<<<<<<< HEAD
-            text: Cow::Owned(text.to_string()),
-=======
             text: text.to_string(),
->>>>>>> 85991ca7
             style_id,
             options,
         };
 
         let response = self.send_request_and_receive_response(request).await?;
         match response {
-<<<<<<< HEAD
-            OwnedResponse::SynthesizeResult { wav_data } => Ok(wav_data.into_owned()),
-=======
             OwnedResponse::SynthesizeResult { wav_data } => Ok(wav_data),
->>>>>>> 85991ca7
             OwnedResponse::Error { message } => Err(anyhow!("Synthesis error: {message}")),
             _ => Err(anyhow!("Unexpected response type")),
         }
@@ -463,13 +356,8 @@
 
         let response = self.send_request_and_receive_response(request).await?;
         match response {
-<<<<<<< HEAD
-            OwnedResponse::SpeakersList { speakers } => Ok(speakers.into_owned()),
-            OwnedResponse::SpeakersListWithModels { speakers, .. } => Ok(speakers.into_owned()),
-=======
             OwnedResponse::SpeakersList { speakers } => Ok(speakers),
             OwnedResponse::SpeakersListWithModels { speakers, .. } => Ok(speakers),
->>>>>>> 85991ca7
             OwnedResponse::Error { message } => Err(anyhow!("List speakers error: {message}")),
             _ => Err(anyhow!("Unexpected response type")),
         }
