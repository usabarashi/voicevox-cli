--- conflicted
+++ resolved
@@ -54,12 +54,6 @@
             Arg::new("restart")
                 .help("Restart the daemon (stop then start)")
                 .long("restart")
-                .action(clap::ArgAction::SetTrue),
-        )
-        .arg(
-            Arg::new("show-startup")
-                .help("Show detailed startup logs before detaching")
-                .long("show-startup")
                 .action(clap::ArgAction::SetTrue),
         );
 
@@ -77,7 +71,6 @@
     let stop = matches.get_flag("stop");
     let status = matches.get_flag("status");
     let restart = matches.get_flag("restart");
-    let show_startup = matches.get_flag("show-startup");
 
     if stop {
         return handle_stop_daemon(&socket_path).await;
@@ -88,11 +81,7 @@
     }
 
     if restart {
-<<<<<<< HEAD
-        println!("Restarting daemon...");
-=======
         println!("🔄 Restarting daemon...");
->>>>>>> 85991ca7
         let _ = handle_stop_daemon(&socket_path).await;
         tokio::time::sleep(tokio::time::Duration::from_millis(1000)).await;
     }
@@ -115,37 +104,8 @@
         use std::os::unix::process::CommandExt;
         use std::process::{Command, Stdio};
 
-        let child = if show_startup {
-            println!("Starting daemon with startup logs...");
-
-<<<<<<< HEAD
-            let mut args: Vec<String> = std::env::args().collect();
-            args.retain(|arg| arg != "--detach" && arg != "-d" && arg != "--show-startup");
-            args.push("--foreground".to_string());
-
-            // Start in foreground first to show startup logs, then detach
-            Command::new(&args[0])
-                .args(&args[1..])
-                .stdin(Stdio::null())
-                .stdout(Stdio::inherit())
-                .stderr(Stdio::inherit())
-                .spawn()
-        } else {
-            println!("Starting daemon in detached mode...");
-
-            let mut args: Vec<String> = std::env::args().collect();
-            args.retain(|arg| arg != "--detach" && arg != "-d");
-            args.push("--foreground".to_string());
-
-            Command::new(&args[0])
-                .args(&args[1..])
-                .stdin(Stdio::null())
-                .stdout(Stdio::null())
-                .stderr(Stdio::null())
-                .process_group(0)
-                .spawn()
-        };
-=======
+        println!("Starting daemon in detached mode...");
+
         let mut args: Vec<String> = std::env::args().collect();
         args.retain(|arg| arg != "--detach" && arg != "-d");
         args.push("--foreground".to_string());
@@ -157,7 +117,6 @@
             .stderr(Stdio::null())
             .process_group(0)
             .spawn();
->>>>>>> 85991ca7
 
         match child {
             Ok(mut child) => {
@@ -165,34 +124,22 @@
 
                 match child.try_wait() {
                     Ok(None) => {
-                        println!("VOICEVOX daemon started successfully in background");
+                        println!("✅ VOICEVOX daemon started successfully in background");
                         println!("   Socket: {}", socket_path.display());
                         std::process::exit(0);
                     }
                     Ok(Some(status)) => {
-<<<<<<< HEAD
-                        eprintln!("ERROR: Daemon failed to start: exit code {status}");
-                        std::process::exit(1);
-                    }
-                    Err(e) => {
-                        eprintln!("ERROR: Failed to check daemon status: {e}");
-=======
                         eprintln!("❌ Daemon failed to start: exit code {status}");
                         std::process::exit(1);
                     }
                     Err(e) => {
                         eprintln!("❌ Failed to check daemon status: {e}");
->>>>>>> 85991ca7
                         std::process::exit(1);
                     }
                 }
             }
             Err(e) => {
-<<<<<<< HEAD
-                eprintln!("ERROR: Failed to spawn daemon process: {e}");
-=======
                 eprintln!("❌ Failed to spawn daemon process: {e}");
->>>>>>> 85991ca7
                 std::process::exit(1);
             }
         }
@@ -201,38 +148,22 @@
     if let Err(e) = check_and_prevent_duplicate(&socket_path).await {
         let exit_code = match e {
             DaemonError::AlreadyRunning { pid } => {
-<<<<<<< HEAD
-                eprintln!("ERROR: VOICEVOX daemon is already running (PID: {})", pid);
-=======
                 eprintln!("❌ VOICEVOX daemon is already running (PID: {})", pid);
->>>>>>> 85991ca7
                 eprintln!("   Use 'voicevox-daemon --stop' to stop it.");
                 exit_daemon::ALREADY_RUNNING
             }
             DaemonError::SocketPermissionDenied { path } => {
-<<<<<<< HEAD
-                eprintln!("ERROR: Permission denied: Socket file is owned by another user");
-=======
                 eprintln!("❌ Permission denied: Socket file is owned by another user");
->>>>>>> 85991ca7
                 eprintln!("   Socket path: {}", path.display());
                 eprintln!("   Please remove the file manually and try again.");
                 exit_daemon::PERMISSION_DENIED
             }
             DaemonError::NoModelsAvailable => {
-<<<<<<< HEAD
-                eprintln!("ERROR: {}", e);
-                exit_daemon::NO_MODELS
-            }
-            _ => {
-                eprintln!("ERROR: {}", e);
-=======
                 eprintln!("❌ {}", e);
                 exit_daemon::NO_MODELS
             }
             _ => {
                 eprintln!("❌ {}", e);
->>>>>>> 85991ca7
                 exit_daemon::FAILURE
             }
         };
@@ -248,46 +179,9 @@
 }
 
 async fn handle_stop_daemon(socket_path: &PathBuf) -> Result<()> {
-    println!("Stopping VOICEVOX daemon...");
+    println!("🛑 Stopping VOICEVOX daemon...");
 
     if UnixStream::connect(socket_path).await.is_err() {
-<<<<<<< HEAD
-        println!("Daemon is not running");
-        println!("   Socket: {}", socket_path.display());
-        return Ok(());
-    }
-
-    let pids = match voicevox_cli::daemon::process::find_daemon_processes() {
-        Ok(pids) => pids,
-        Err(e) => {
-            println!("Failed to find daemon process: {e}");
-            println!("   Try manual: pkill -f -u $(id -u) voicevox-daemon");
-            return Ok(());
-        }
-    };
-
-    if pids.is_empty() {
-        println!("No daemon process found");
-        return Ok(());
-    }
-
-    for pid_num in pids {
-        stop_daemon_process(pid_num, socket_path).await;
-    }
-
-    Ok(())
-}
-
-async fn stop_daemon_process(pid: u32, socket_path: &PathBuf) {
-    let kill_result = std::process::Command::new("kill")
-        .arg("-TERM")
-        .arg(pid.to_string())
-        .status();
-
-    match kill_result {
-        Ok(status) if status.success() => {
-            println!("Daemon stopped (PID: {pid})");
-=======
         println!("❌ Daemon is not running");
         println!("   Socket: {}", socket_path.display());
         return Ok(());
@@ -323,20 +217,10 @@
     match kill_result {
         Ok(status) if status.success() => {
             println!("✅ Daemon stopped (PID: {pid})");
->>>>>>> 85991ca7
 
             tokio::time::sleep(tokio::time::Duration::from_millis(1000)).await;
 
             if UnixStream::connect(socket_path).await.is_err() {
-<<<<<<< HEAD
-                println!("Socket cleanup confirmed");
-            } else {
-                println!("WARNING: Daemon may still be running");
-            }
-        }
-        _ => {
-            println!("ERROR: Failed to stop daemon (PID: {pid})");
-=======
                 println!("✅ Socket cleanup confirmed");
             } else {
                 println!("⚠️  Daemon may still be running");
@@ -344,19 +228,18 @@
         }
         _ => {
             println!("❌ Failed to stop daemon (PID: {pid})");
->>>>>>> 85991ca7
             println!("   Try: kill -9 {pid}");
         }
     }
 }
 
 async fn handle_status_daemon(socket_path: &PathBuf) -> Result<()> {
-    println!("VOICEVOX Daemon Status");
+    println!("📊 VOICEVOX Daemon Status");
     println!("========================");
 
     match UnixStream::connect(socket_path).await {
         Ok(_) => {
-            println!("Status: Running and responsive");
+            println!("Status: ✅ Running and responsive");
             println!("Socket: {}", socket_path.display());
 
             if let Ok(pids) = voicevox_cli::daemon::process::find_daemon_processes() {
@@ -380,7 +263,7 @@
             }
         }
         Err(_) => {
-            println!("Status: Not running");
+            println!("Status: ❌ Not running");
             println!("Socket: {}", socket_path.display());
         }
     }
