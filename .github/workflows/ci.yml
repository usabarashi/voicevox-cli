--- conflicted
+++ resolved
@@ -36,12 +36,6 @@
           extraPullNames: nix-community
           authToken: '${{ secrets.CACHIX_AUTH_TOKEN }}'
 
-<<<<<<< HEAD
-      - name: Check Nix flake
-        run: |
-          echo "Checking Nix flake..."
-          nix flake check --show-trace
-=======
       - name: Pre-fetch dependencies
         run: |
           echo "Pre-fetching dependencies for cache..."
@@ -52,47 +46,28 @@
         run: |
           echo "Checking Nix flake..."
           nix flake check --accept-flake-config --show-trace
->>>>>>> 85991ca7
 
       - name: Verify Rust toolchain
         run: |
           echo "Verifying Rust toolchain..."
-<<<<<<< HEAD
-          nix develop --command rustc --version
-          nix develop --command cargo --version
-=======
           nix develop --accept-flake-config --command rustc --version
           nix develop --accept-flake-config --command cargo --version
->>>>>>> 85991ca7
 
       - name: Check code formatting
         run: |
           echo "Checking code formatting..."
-<<<<<<< HEAD
-          nix develop --command cargo fmt --check
-=======
           nix develop --accept-flake-config --command cargo fmt --check
->>>>>>> 85991ca7
 
       - name: Run Clippy analysis
         run: |
           echo "Running clippy analysis..."
-<<<<<<< HEAD
-          nix develop --command cargo clippy --all-targets --all-features -- -D warnings
-=======
           nix develop --accept-flake-config --command cargo clippy --all-targets --all-features -- -D warnings
->>>>>>> 85991ca7
 
       - name: Check scripts
         run: |
           echo "Checking scripts..."
           echo "Checking for required scripts..."
-<<<<<<< HEAD
           test -f scripts/voicevox-setup.sh || (echo "Missing voicevox-setup.sh" && exit 1)
-=======
-          test -f scripts/voicevox-setup-models.sh || (echo "Missing voicevox-setup-models.sh" && exit 1)
-          test -f scripts/voicevox-auto-setup.sh || (echo "Missing voicevox-auto-setup.sh" && exit 1)
->>>>>>> 85991ca7
 
           echo "Validating all scripts..."
           for script in scripts/*.sh; do
@@ -110,44 +85,15 @@
       - name: Run security audit
         run: |
           echo "Running security audit..."
-<<<<<<< HEAD
-          if ! nix develop --command cargo audit --version >/dev/null 2>&1; then
-            echo "Installing cargo-audit..."
-            nix develop --command cargo install cargo-audit
-          fi
-          nix develop --command cargo audit
-=======
           if ! nix develop --accept-flake-config --command cargo audit --version >/dev/null 2>&1; then
             echo "Installing cargo-audit..."
             nix develop --accept-flake-config --command cargo install cargo-audit
           fi
           nix develop --accept-flake-config --command cargo audit
->>>>>>> 85991ca7
 
       - name: Build with Nix
         run: |
           echo "Building project with Nix..."
-<<<<<<< HEAD
-          nix build --show-trace
-
-      - name: Verify build artifacts
-        run: |
-          echo "Verifying build artifacts..."
-          if [[ -d result/bin ]]; then
-            ls -la result/bin/
-            echo "Build artifacts verified"
-          else
-            echo "Build artifacts not found"
-            exit 1
-          fi
-
-      - name: Verify build artifacts detailed
-        run: |
-          echo "Verifying build artifacts..."
-          ls -la result/bin/
-          file result/bin/voicevox-say
-          file result/bin/voicevox-daemon
-=======
           nix build --accept-flake-config --show-trace
 
       - name: Verify build artifacts
@@ -168,7 +114,6 @@
           file result/bin/voicevox-say
           file result/bin/voicevox-daemon
           file result/bin/voicevox-mcp-server
->>>>>>> 85991ca7
           test -x result/bin/voicevox-setup
           echo "All binaries built successfully"
 
@@ -177,11 +122,8 @@
           echo "Testing functionality..."
           result/bin/voicevox-say --help || echo "Help command test"
           result/bin/voicevox-daemon --help || echo "Help command test"
-<<<<<<< HEAD
-=======
           result/bin/voicevox-mcp-server --help || echo "Help command test"
           result/bin/voicevox-setup --help || echo "Setup script test"
->>>>>>> 85991ca7
           result/bin/voicevox-say --version || echo "Version command not available"
 
       - name: Package verification
@@ -192,14 +134,10 @@
           echo "Static linking verification:"
           otool -L result/bin/voicevox-say | grep -E "(voicevox|onnx)" || echo "Static linking verified"
           echo "Total package size:"
-<<<<<<< HEAD
-          du -sh result/
-=======
           du -sh result/
 
       - name: Warm up cache (main branch only)
         if: github.ref == 'refs/heads/main' && github.event_name == 'push'
         run: |
           echo "Warming up cache for future builds..."
-          nix-store -qR ./result | xargs -I {} nix copy {} --to "https://voicevox-cli.cachix.org" || true
->>>>>>> 85991ca7
+          nix-store -qR ./result | xargs -I {} nix copy {} --to "https://voicevox-cli.cachix.org" || true